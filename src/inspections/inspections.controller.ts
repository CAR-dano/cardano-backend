/**
 * @fileoverview Controller responsible for handling HTTP requests related to inspections.
 * Provides endpoints for creating inspection data, adding photos (single or batch per type),
 * retrieving all/single inspections, updating photos, deleting photos,
 * and managing inspection status lifecycle (approve, reject, archive, deactivate, activate).
 * Authentication/Authorization guards are commented out for initial development/testing.
 */

import {
  Controller,
  Get,
  Post,
  Put,
  Patch,
  Delete,
  Body,
  Param,
  ParseUUIDPipe,
<<<<<<< HEAD
=======
  UseInterceptors,
  UploadedFiles,
  UploadedFile,
  Logger,
  BadRequestException,
  NotFoundException,
>>>>>>> 52f123c5
  HttpCode,
  HttpStatus,
  Query,
} from '@nestjs/common';
import { InspectionsService } from './inspections.service';
import { CreateInspectionDto } from './dto/create-inspection.dto';
import { UpdateInspectionDto } from './dto/update-inspection.dto';
<<<<<<< HEAD
import { FileInterceptor, FilesInterceptor } from '@nestjs/platform-express'; // NestJS interceptor for handling multiple file fields
import { diskStorage } from 'multer'; // Storage engine for Multer (file uploads)
import { extname } from 'path'; // Node.js utility for handling file extensions
import { Role } from '@prisma/client';
import { InspectionResponseDto } from './dto/inspection-response.dto';
import { PhotoResponseDto } from '../photos/dto/photo-response.dto';
import { UpdatePhotoDto } from '../photos/dto/update-photo.dto';
import { PhotosService } from '../photos/photos.service';
import {
  ApiBody,
  ApiConsumes,
  ApiOperation,
  ApiParam,
  ApiResponse,
} from '@nestjs/swagger';
import { AddBatchDynamicPhotosDto } from 'src/photos/dto/add-batch-dynamic-photos.dto';
import { AddBatchFixedPhotosDto } from 'src/photos/dto/add-batch-fixed-photos.dto';
import { AddBatchDocumentPhotosDto } from 'src/photos/dto/add-batch-document-photos.dto';
import { Request } from 'express';
// Import Guards if/when needed for authentication and authorization
=======
import { InspectionResponseDto } from './dto/inspection-response.dto';
import {
  FileFieldsInterceptor,
  FileInterceptor,
  FilesInterceptor,
} from '@nestjs/platform-express'; // Import all relevant interceptors
import {
  ApiTags,
  ApiOperation,
  ApiResponse,
  ApiConsumes,
  ApiBody,
  ApiParam,
} from '@nestjs/swagger'; // Keep for future use
import { diskStorage } from 'multer';
import { extname } from 'path';
import { Inspection, Role } from '@prisma/client'; // Import Role if used in @Roles later
import { PhotosService } from '../photos/photos.service'; // Import PhotosService
import { AddFixedPhotoDto } from '../photos/dto/add-fixed-photo.dto';
import { AddDynamicPhotoDto } from '../photos/dto/add-dynamic-photo.dto';
import { AddDocumentPhotoDto } from '../photos/dto/add-document-photo.dto';
import { UpdatePhotoDto } from '../photos/dto/update-photo.dto';
import { PhotoResponseDto } from '../photos/dto/photo-response.dto';
import { AddBatchDynamicPhotosDto } from '../photos/dto/add-batch-dynamic-photos.dto'; // Import Batch DTOs
import { AddBatchFixedPhotosDto } from '../photos/dto/add-batch-fixed-photos.dto';
import { AddBatchDocumentPhotosDto } from '../photos/dto/add-batch-document-photos.dto';
// --- Import Guards and Decorators for future use ---
>>>>>>> 52f123c5
// import { JwtAuthGuard } from '../auth/guards/jwt-auth.guard';
// import { RolesGuard } from '../auth/guards/roles.guard';
// import { Roles } from '../auth/decorators/roles.decorator';
// import { GetUser } from '../auth/decorators/get-user.decorator';
// import { AuthenticatedRequest } from '../auth/interfaces/authenticated-request.interface'; // Define or import this

// --- Multer Configuration ---
const MAX_PHOTOS_PER_REQUEST = 10; // Max files per batch upload request
const UPLOAD_PATH = './uploads/inspection-photos';

/**
 * Multer disk storage configuration for uploaded inspection photos.
 * Saves files to the UPLOAD_PATH with unique filenames.
 */
const photoStorageConfig = diskStorage({
  destination: UPLOAD_PATH,
  filename: (req, file, callback) => {
    const uniqueSuffix = Date.now() + '-' + Math.round(Math.random() * 1e9);
    const extension = extname(file.originalname);
    const safeOriginalName = file.originalname
      .split('.')[0]
      .replace(/[^a-z0-9]/gi, '-')
      .toLowerCase();
    callback(null, `${safeOriginalName}-${uniqueSuffix}${extension}`);
  },
});

<<<<<<< HEAD
=======
/**
 * Multer disk storage configuration for uploaded PDF reports during archiving.
 * Saves files to PDF_ARCHIVE_PATH with temporary names initially.
 * The service might rename them later using the inspection ID.
 */
const pdfStorageConfig = diskStorage({
  destination: PDF_ARCHIVE_PATH,
  filename: (req, file, callback) => {
    const uniqueSuffix = Date.now() + '-' + Math.round(Math.random() * 1e9);
    const extension = extname(file.originalname);
    callback(null, `temp-pdf-${uniqueSuffix}${extension}`); // Temporary name
  },
});

>>>>>>> 52f123c5
/**
 * Multer file filter to allow only common image file types.
 */
<<<<<<< HEAD
const imageFileFilter = (
  req: Request,
  file: Express.Multer.File,
  callback: (error: Error | null, acceptFile: boolean) => void,
) => {
  // Check the file's mimetype against allowed image types
=======
const imageFileFilter = (req, file, callback) => {
>>>>>>> 52f123c5
  if (!file.mimetype.match(/^image\/(jpg|jpeg|png|gif)$/)) {
    return callback(
      new BadRequestException(
        'Only image files (jpg, jpeg, png, gif) are allowed!',
      ),
      false,
    );
  }
  callback(null, true);
};

<<<<<<< HEAD
// --------------------------------------------------------------------
=======
/**
 * Multer file filter to allow only PDF files.
 */
const pdfFileFilter = (req, file, callback) => {
  if (file.mimetype !== 'application/pdf') {
    return callback(
      new BadRequestException('Only PDF files are allowed!'),
      false,
    );
  }
  callback(null, true);
};
// ---------------------------------
>>>>>>> 52f123c5

/**
 * Controller managing all HTTP requests related to vehicle inspections.
 * Base route: /api/v1/inspections
 */
@ApiTags('Inspection Data') // For Swagger/Scalar documentation grouping
@Controller('inspections')
export class InspectionsController {
  // Logger instance specific to this controller
  private readonly logger = new Logger(InspectionsController.name);

  /**
   * Injects required services via NestJS Dependency Injection.
   * @param {InspectionsService} inspectionsService - Service for core inspection logic.
   * @param {PhotosService} photosService - Service specifically for handling photo operations.
   */
  constructor(
    private readonly inspectionsService: InspectionsService,
    private readonly photosService: PhotosService,
  ) {}

  /**
   * [POST /inspections]
   * Creates the initial inspection record containing text and JSON data.
   * This is the first step before uploading photos or archiving.
   * Expects 'application/json' content type.
   * @param {CreateInspectionDto} createInspectionDto - DTO containing the initial inspection data.
   * @returns {Promise<InspectionResponseDto>} The newly created inspection record summary.
   */
  @Post()
  @HttpCode(HttpStatus.CREATED)
  // @UseGuards(JwtAuthGuard, RolesGuard) // Apply guards later
  // @Roles(Role.ADMIN, Role.REVIEWER, Role.INSPECTOR) // Define allowed roles later
  // @ApiOperation(...) // Add Swagger details later
  // @ApiBody({ type: CreateInspectionDto })
  // @ApiResponse({ status: 201, type: InspectionResponseDto })
  async create(
    @Body() createInspectionDto: CreateInspectionDto,
    // @GetUser('id') userId: string, // Get authenticated user ID later
  ): Promise<InspectionResponseDto> {
    const dummySubmitterId = '23ec1675-c4f0-4ac2-9dbf-8072af0c977b'; // Temporary placeholder
    this.logger.warn(
      `Using DUMMY submitter ID: ${dummySubmitterId} for POST /inspections`,
    );
    const newInspection = await this.inspectionsService.create(
      createInspectionDto,
      dummySubmitterId,
    );
    return new InspectionResponseDto(newInspection);
  }

  /**
   * [PATCH /inspections/:id]
   * Partially updates the text/JSON data fields of an existing inspection.
   * Does not handle photo updates. Expects 'application/json'.
   * @param {string} id - The UUID of the inspection to update.
   * @param {UpdateInspectionDto} updateInspectionDto - DTO containing the fields to update.
   * @returns {Promise<InspectionResponseDto>} The updated inspection record summary.
   */
  @Patch(':id')
  @HttpCode(HttpStatus.OK)
  // @UseGuards(JwtAuthGuard, RolesGuard)
  // @Roles(Role.ADMIN, Role.REVIEWER, Role.INSPECTOR) // Adjust roles as needed
  // @ApiOperation(...)
  // @ApiParam({ name: 'id', type: String, format: 'uuid' })
  // @ApiBody({ type: UpdateInspectionDto })
  // @ApiResponse({ status: 200, type: InspectionResponseDto })
  async update(
    @Param('id') id: string,
    @Body() updateInspectionDto: UpdateInspectionDto,
    // @GetUser('id') userId: string, // Get authenticated user ID later
    // @GetUser('role') userRole: Role // Get role later
  ): Promise<InspectionResponseDto> {
    const dummyUserId = 'DUMMY_UPDATER_ID'; // Temporary
    const dummyUserRole = Role.ADMIN; // Temporary
    this.logger.warn(
      `Using DUMMY user context for PATCH /inspections/${id}: User=${dummyUserId}, Role=${dummyUserRole}`,
    );
    const updatedInspection = await this.inspectionsService.update(
      id,
      updateInspectionDto,
      dummyUserId,
      dummyUserRole,
    );
    return new InspectionResponseDto(updatedInspection);
  }

  // --- Photo Batch Upload Endpoints ---

  /**
   * [POST /inspections/:id/photos/fixed-batch]
   * Uploads a batch of FIXED type photos (with predefined labels) for an inspection.
   * Expects 'multipart/form-data' with 'metadata' (JSON string array) and 'photos' (files).
   * @param {string} id - Inspection UUID.
   * @param {AddBatchFixedPhotosDto} addBatchDto - DTO containing the 'metadata' JSON string.
   * @param {Express.Multer.File[]} files - Array of uploaded image files from the 'photos' field.
   * @returns {Promise<PhotoResponseDto[]>} Array of created photo record summaries.
   */
  @Post(':id/photos/fixed')
  @HttpCode(HttpStatus.CREATED)
  @UseInterceptors(
    FilesInterceptor('photos', MAX_PHOTOS_PER_REQUEST, {
      storage: photoStorageConfig,
      fileFilter: imageFileFilter,
    }),
  )
  // @UseGuards(JwtAuthGuard, RolesGuard)
  // @Roles(Role.ADMIN, Role.REVIEWER, Role.INSPECTOR)
  // @ApiOperation(...) @ApiConsumes(...) @ApiParam(...) @ApiBody(...) @ApiResponse(...)
  async addMultipleFixedPhotos(
    @Param('id') id: string,
    @Body() addBatchDto: AddBatchFixedPhotosDto,
    @UploadedFiles() files: Array<Express.Multer.File>,
    // @GetUser('id') userId: string, // Get user ID later
  ): Promise<PhotoResponseDto[]> {
    this.logger.log(
      `[POST /inspections/${id}/photos/fixed-batch] Received ${files?.length} files.`,
    );
    if (!files || files.length === 0)
      throw new BadRequestException('No photo files provided.');
    const dummyUserId = 'DUMMY_PHOTO_UPLOADER';
    const newPhotos = await this.photosService.addMultipleFixedPhotos(
      id,
      files,
      addBatchDto.metadata,
      dummyUserId,
    );
    return newPhotos.map((p) => new PhotoResponseDto(p));
  }

  /**
   * [POST /inspections/:id/photos/dynamic-batch]
   * Uploads a batch of DYNAMIC type photos (custom labels, attention flag) for an inspection.
   * Expects 'multipart/form-data' with 'metadata' (JSON string array) and 'photos' (files).
   * @param {string} id - Inspection UUID.
   * @param {AddBatchDynamicPhotosDto} addBatchDto - DTO containing the 'metadata' JSON string.
   * @param {Express.Multer.File[]} files - Array of uploaded image files from the 'photos' field.
   * @returns {Promise<PhotoResponseDto[]>} Array of created photo record summaries.
   */
  @Post(':id/photos/dynamic')
  @HttpCode(HttpStatus.CREATED)
  @UseInterceptors(
    FilesInterceptor('photos', MAX_PHOTOS_PER_REQUEST, {
      storage: photoStorageConfig,
      fileFilter: imageFileFilter,
    }),
  )
  // @UseGuards(JwtAuthGuard, RolesGuard)
  // @Roles(Role.ADMIN, Role.REVIEWER, Role.INSPECTOR)
  // @ApiOperation(...) @ApiConsumes(...) @ApiParam(...) @ApiBody(...) @ApiResponse(...)
  async addMultipleDynamicPhotos(
    @Param('id') id: string,
    @Body() addBatchDto: AddBatchDynamicPhotosDto,
    @UploadedFiles() files: Array<Express.Multer.File>,
    // @GetUser('id') userId: string,
  ): Promise<PhotoResponseDto[]> {
    this.logger.log(
      `[POST /inspections/${id}/photos/dynamic-batch] Received ${files?.length} files.`,
    );
    if (!files || files.length === 0)
      throw new BadRequestException('No photo files provided.');
    const dummyUserId = 'DUMMY_PHOTO_UPLOADER';
    const newPhotos = await this.photosService.addMultipleDynamicPhotos(
      id,
      files,
      addBatchDto.metadata,
      dummyUserId,
    );
    return newPhotos.map((p) => new PhotoResponseDto(p));
  }

  /**
   * [POST /inspections/:id/photos/document-batch]
   * Uploads a batch of DOCUMENT type photos (custom labels) for an inspection.
   * Expects 'multipart/form-data' with 'metadata' (JSON string array) and 'photos' (files).
   * @param {string} id - Inspection UUID.
   * @param {AddBatchDocumentPhotosDto} addBatchDto - DTO containing the 'metadata' JSON string.
   * @param {Express.Multer.File[]} files - Array of uploaded image files from the 'photos' field.
   * @returns {Promise<PhotoResponseDto[]>} Array of created photo record summaries.
   */
  @Post(':id/photos/document')
  @HttpCode(HttpStatus.CREATED)
  @UseInterceptors(
    FilesInterceptor('photos', MAX_PHOTOS_PER_REQUEST, {
      storage: photoStorageConfig,
      fileFilter: imageFileFilter,
    }),
  )
  // @UseGuards(JwtAuthGuard, RolesGuard)
  // @Roles(Role.ADMIN, Role.REVIEWER, Role.INSPECTOR)
  // @ApiOperation(...) @ApiConsumes(...) @ApiParam(...) @ApiBody(...) @ApiResponse(...)
  async addMultipleDocumentPhotos(
    @Param('id') id: string,
    @Body() addBatchDto: AddBatchDocumentPhotosDto,
    @UploadedFiles() files: Array<Express.Multer.File>,
    // @GetUser('id') userId: string,
  ): Promise<PhotoResponseDto[]> {
    this.logger.log(
      `[POST /inspections/${id}/photos/document-batch] Received ${files?.length} files.`,
    );
    if (!files || files.length === 0)
      throw new BadRequestException('No photo files provided.');
    const dummyUserId = 'DUMMY_PHOTO_UPLOADER';
    const newPhotos = await this.photosService.addMultipleDocumentPhotos(
      id,
      files,
      addBatchDto.metadata,
      dummyUserId,
    );
    return newPhotos.map((p) => new PhotoResponseDto(p));
  }

  // --- Photo Management Endpoints ---

  /**
   * [GET /inspections/:id/photos]
   * Retrieves all photo records associated with a specific inspection.
   */
  @Get(':id/photos')
  // @UseGuards(JwtAuthGuard) // Consider if this needs auth
  // @ApiOperation(...) @ApiParam(...) @ApiResponse(...)
  async getPhotosForInspection(
    @Param('id') id: string,
  ): Promise<PhotoResponseDto[]> {
    this.logger.log(`[GET /inspections/${id}/photos] Request received`);
    const photos = await this.photosService.findForInspection(id);
    return photos.map((p) => new PhotoResponseDto(p));
  }

  /**
   * [PUT /inspections/:id/photos/:photoId]
   * Updates a specific photo's metadata and/or replaces its file.
   * Expects 'multipart/form-data'. File and metadata fields are optional.
   */
  @Put(':id/photos/:photoId')
  @HttpCode(HttpStatus.OK)
  @UseInterceptors(
    FileInterceptor('photo', {
      storage: photoStorageConfig,
      fileFilter: imageFileFilter,
    }),
  ) // Handle single optional file
  // @UseGuards(JwtAuthGuard, RolesGuard)
  // @Roles(Role.ADMIN, Role.REVIEWER, Role.INSPECTOR) // Define who can update
  // @ApiOperation(...) @ApiConsumes(...) @ApiParam(...) @ApiBody(...) @ApiResponse(...)
  async updatePhoto(
    @Param('id') inspectionId: string,
    @Param('photoId', ParseUUIDPipe) photoId: string,
    @Body() updatePhotoDto: UpdatePhotoDto, // Contains optional label/needAttention
    @UploadedFile() newFile?: Express.Multer.File, // Optional new file
    // @GetUser('id') userId: string,
  ): Promise<PhotoResponseDto> {
    const dummyUserId = 'DUMMY_PHOTO_UPDATER';
    this.logger.log(
      `[PUT /inspections/${inspectionId}/photos/${photoId}] Request received by user ${dummyUserId}`,
    );
<<<<<<< HEAD
    this.logger.debug('Update DTO:', updatePhotoDto);
    this.logger.debug('New file:', newFile?.filename);

    // Add a check to ensure newFile is a valid file object before passing to service
    // This helps mitigate potential ESLint "unsafe assignment" warnings related to Multer errors
    const fileToPass = newFile && 'filename' in newFile ? newFile : undefined;

    // Panggil service update
    // eslint-disable-next-line @typescript-eslint/no-unsafe-assignment
=======
>>>>>>> 52f123c5
    const updatedPhoto = await this.photosService.updatePhoto(
      inspectionId,
      photoId,
      updatePhotoDto,
<<<<<<< HEAD
      fileToPass /*, userId*/,
=======
      newFile,
      dummyUserId,
>>>>>>> 52f123c5
    );
    return new PhotoResponseDto(updatedPhoto);
  }

  /**
   * [DELETE /inspections/:id/photos/:photoId]
   * Deletes a specific photo record and its associated file (if stored locally).
   */
  @Delete(':id/photos/:photoId')
  @HttpCode(HttpStatus.NO_CONTENT) // Standard for successful DELETE with no body
  // @UseGuards(JwtAuthGuard, RolesGuard)
  // @Roles(Role.ADMIN, Role.REVIEWER, Role.INSPECTOR) // Define who can delete
  // @ApiOperation(...) @ApiParam(...) @ApiResponse(...)
  async deletePhoto(
    @Param('id', ParseUUIDPipe) inspectionId: string, // Included for path consistency, might not be needed by service
    @Param('photoId', ParseUUIDPipe) photoId: string,
    // @GetUser('id') userId: string,
  ): Promise<void> {
    const dummyUserId = 'DUMMY_PHOTO_DELETER';
    this.logger.log(
      `[DELETE /inspections/${inspectionId}/photos/${photoId}] Request received by user ${dummyUserId}`,
    );
    await this.photosService.deletePhoto(photoId, dummyUserId);
    // No return body for 204
  }

  // --- Inspection Retrieval Endpoints ---

  /**
   * [GET /inspections]
   * Retrieves all inspection records, potentially filtered by role (passed via query).
   */
  @Get()
  // @UseGuards(JwtAuthGuard) // Add later if needed
  // @ApiOperation(...) @ApiResponse(...)
  async findAll(
    @Query('role') userRole?: Role /*, @GetUser('role') realUserRole: Role */,
  ): Promise<InspectionResponseDto[]> {
    const roleToFilter = userRole || Role.ADMIN; // Temporary filter logic
    this.logger.warn(
      `[GET /inspections] Applying filter for DUMMY role: ${roleToFilter}`,
    );
    const inspections = await this.inspectionsService.findAll(roleToFilter);
    return inspections.map(
      (inspection) => new InspectionResponseDto(inspection),
    );
  }

  /**
   * [GET /inspections/:id]
   * Retrieves a specific inspection by ID, applying role-based visibility rules.
   */
  @Get(':id')
  // @UseGuards(JwtAuthGuard) // Add later if needed
  // @ApiOperation(...) @ApiParam(...) @ApiResponse(...)
  async findOne(
    @Param('id') id: string,
    @Query('role') userRole?: Role, // Temporary filter logic
    // @GetUser('role') realUserRole: Role // Get role later
  ): Promise<InspectionResponseDto> {
    const roleToFilter = userRole || Role.ADMIN; // Temporary filter logic
    this.logger.warn(
      `[GET /inspections/${id}] Applying filter for DUMMY role: ${roleToFilter}`,
    );
    const inspection = await this.inspectionsService.findOne(id, roleToFilter);
    return new InspectionResponseDto(inspection);
  }

  // --- Status Management Endpoints ---

  /**
   * [PATCH /inspections/:id/approve]
   * Approves a submitted inspection. Requires Reviewer/Admin role (to be enforced later).
   */
  @Patch(':id/approve')
  @HttpCode(HttpStatus.OK)
  // @UseGuards(JwtAuthGuard, RolesGuard)
  // @Roles(Role.ADMIN, Role.REVIEWER)
  // @ApiOperation(...) @ApiParam(...) @ApiResponse(...)
  async approveInspection(
    @Param('id') id: string,
    // @GetUser('id') reviewerId: string,
  ): Promise<InspectionResponseDto> {
    const dummyReviewerId = '23ec1675-c4f0-4ac2-9dbf-8072af0c977b'; // Temporary
    this.logger.warn(
      `Using DUMMY reviewer ID: ${dummyReviewerId} for PATCH /approve`,
    );
    const inspection = await this.inspectionsService.approveInspection(
      id,
      dummyReviewerId,
    );
    return new InspectionResponseDto(inspection);
  }

  /**
   * [PATCH /inspections/:id/reject]
   * Rejects a submitted inspection. Requires Reviewer/Admin role.
   */
  @Patch(':id/reject')
  @HttpCode(HttpStatus.OK)
  // @UseGuards(JwtAuthGuard, RolesGuard)
  // @Roles(Role.ADMIN, Role.REVIEWER)
  // @ApiOperation(...) @ApiParam(...) @ApiResponse(...)
  async rejectInspection(
    @Param('id') id: string,
    // @GetUser('id') reviewerId: string,
  ): Promise<InspectionResponseDto> {
    const dummyReviewerId = '23ec1675-c4f0-4ac2-9dbf-8072af0c977b'; // Temporary
    this.logger.warn(
      `Using DUMMY reviewer ID: ${dummyReviewerId} for PATCH /reject`,
    );
    const inspection = await this.inspectionsService.rejectInspection(
      id,
      dummyReviewerId,
    );
    return new InspectionResponseDto(inspection);
  }

  /**
<<<<<<< HEAD
   * Initiates the archiving process for an approved inspection.
   * Initiates the archiving process for an approved inspection by fetching a URL and converting it to PDF.
   * Expects a JSON body with a 'url' field.
   * Uses PUT as it replaces/sets the archive-related data.
=======
   * [PUT /inspections/:id/archive]
   * Processes an inspection for archiving (upload PDF, simulate blockchain).
   * Requires Reviewer/Admin role. Expects multipart/form-data with 'pdfFile'.
>>>>>>> 52f123c5
   */
  @Put(':id/archive')
  @HttpCode(HttpStatus.OK)
<<<<<<< HEAD
  @ApiOperation({
    summary:
      'Archive an approved inspection by providing a URL to convert to PDF',
    description:
      'Fetches the content from the provided URL, converts it to PDF, and proceeds with the archiving process (saving, hashing, minting).',
  })
  @ApiConsumes('application/json') // Expects JSON body
  @ApiParam({
    name: 'id',
    type: String,
    format: 'uuid',
    description: 'Inspection ID',
  })
  @ApiResponse({
    status: 200,
    description: 'Inspection archived successfully.',
    type: InspectionResponseDto,
  })
  @ApiResponse({
    status: 400,
    description: 'Bad Request (e.g., invalid URL, inspection not approved).',
  })
  @ApiResponse({ status: 404, description: 'Inspection not found.' })
  // @UseGuards(JwtAuthGuard, RolesGuard) // Add guards later
  // @Roles(Role.ADMIN, Role.REVIEWER)    // Define allowed roles later
=======
  @UseInterceptors(
    FileInterceptor('pdfFile', {
      storage: pdfStorageConfig,
      fileFilter: pdfFileFilter,
    }),
  )
  // @UseGuards(JwtAuthGuard, RolesGuard)
  // @Roles(Role.ADMIN, Role.REVIEWER)
  // @ApiOperation(...) @ApiConsumes(...) @ApiParam(...) @ApiBody(...) @ApiResponse(...)
>>>>>>> 52f123c5
  async processToArchive(
    @Param('id') id: string,
    // @GetUser('id') userId: string,
  ): Promise<InspectionResponseDto> {
<<<<<<< HEAD
    // --- Dummy User ID (yg melakukan aksi) ---
    const dummyUserId = '23ec1675-c4f0-4ac2-9dbf-8072af0c977b';
    this.logger.warn(`Using DUMMY user ID for archive action: ${dummyUserId}`);
    // --------------------------------------
    // Service will handle fetching URL, converting to PDF, saving PDF, hash, blockchain sim, update status
    const inspection = await this.inspectionsService.processToArchive(
      id,
      dummyUserId,
    );
    return new InspectionResponseDto(inspection);
=======
    this.logger.log(
      `[PUT /inspections/${id}/archive] Received PDF: ${pdfFile?.originalname}`,
    );
    if (!pdfFile) throw new BadRequestException('PDF file is required.');
    const dummyUserId = 'ARCHIVER_USER_ID'; // Temporary
    this.logger.warn(`Using DUMMY user ID for archive action: ${dummyUserId}`);
    const finalInspection = await this.inspectionsService.processToArchive(
      id,
      pdfFile,
      dummyUserId,
    );
    return new InspectionResponseDto(finalInspection);
>>>>>>> 52f123c5
  }

  /**
   * [PATCH /inspections/:id/deactivate]
   * Deactivates an archived inspection. Requires Admin role.
   */
  @Patch(':id/deactivate')
  @HttpCode(HttpStatus.OK)
  // @UseGuards(JwtAuthGuard, RolesGuard)
  // @Roles(Role.ADMIN)
  // @ApiOperation(...) @ApiParam(...) @ApiResponse(...)
  async deactivateArchive(
    @Param('id') id: string,
    // @GetUser('id') userId: string,
  ): Promise<InspectionResponseDto> {
    const dummyUserId = 'DEACTIVATOR_USER_ID'; // Temporary
    this.logger.warn(
      `Using DUMMY user ID for deactivate action: ${dummyUserId}`,
    );
<<<<<<< HEAD
    // --------------------
=======
>>>>>>> 52f123c5
    const inspection = await this.inspectionsService.deactivateArchive(
      id,
      dummyUserId,
    );
    return new InspectionResponseDto(inspection);
  }

  /**
   * [PATCH /inspections/:id/activate]
   * Reactivates a deactivated inspection. Requires Admin role.
   */
  @Patch(':id/activate')
  @HttpCode(HttpStatus.OK)
  // @UseGuards(JwtAuthGuard, RolesGuard)
  // @Roles(Role.ADMIN)
  // @ApiOperation(...) @ApiParam(...) @ApiResponse(...)
  async activateArchive(
    @Param('id') id: string,
    // @GetUser('id') userId: string,
  ): Promise<InspectionResponseDto> {
    const dummyUserId = 'ACTIVATOR_USER_ID'; // Temporary
    this.logger.warn(`Using DUMMY user ID for activate action: ${dummyUserId}`);
<<<<<<< HEAD
    // --------------------
=======
>>>>>>> 52f123c5
    const inspection = await this.inspectionsService.activateArchive(
      id,
      dummyUserId,
    );
    return new InspectionResponseDto(inspection);
  }
} // End Controller<|MERGE_RESOLUTION|>--- conflicted
+++ resolved
@@ -16,15 +16,12 @@
   Body,
   Param,
   ParseUUIDPipe,
-<<<<<<< HEAD
-=======
   UseInterceptors,
   UploadedFiles,
   UploadedFile,
   Logger,
   BadRequestException,
   NotFoundException,
->>>>>>> 52f123c5
   HttpCode,
   HttpStatus,
   Query,
@@ -32,7 +29,6 @@
 import { InspectionsService } from './inspections.service';
 import { CreateInspectionDto } from './dto/create-inspection.dto';
 import { UpdateInspectionDto } from './dto/update-inspection.dto';
-<<<<<<< HEAD
 import { FileInterceptor, FilesInterceptor } from '@nestjs/platform-express'; // NestJS interceptor for handling multiple file fields
 import { diskStorage } from 'multer'; // Storage engine for Multer (file uploads)
 import { extname } from 'path'; // Node.js utility for handling file extensions
@@ -53,35 +49,6 @@
 import { AddBatchDocumentPhotosDto } from 'src/photos/dto/add-batch-document-photos.dto';
 import { Request } from 'express';
 // Import Guards if/when needed for authentication and authorization
-=======
-import { InspectionResponseDto } from './dto/inspection-response.dto';
-import {
-  FileFieldsInterceptor,
-  FileInterceptor,
-  FilesInterceptor,
-} from '@nestjs/platform-express'; // Import all relevant interceptors
-import {
-  ApiTags,
-  ApiOperation,
-  ApiResponse,
-  ApiConsumes,
-  ApiBody,
-  ApiParam,
-} from '@nestjs/swagger'; // Keep for future use
-import { diskStorage } from 'multer';
-import { extname } from 'path';
-import { Inspection, Role } from '@prisma/client'; // Import Role if used in @Roles later
-import { PhotosService } from '../photos/photos.service'; // Import PhotosService
-import { AddFixedPhotoDto } from '../photos/dto/add-fixed-photo.dto';
-import { AddDynamicPhotoDto } from '../photos/dto/add-dynamic-photo.dto';
-import { AddDocumentPhotoDto } from '../photos/dto/add-document-photo.dto';
-import { UpdatePhotoDto } from '../photos/dto/update-photo.dto';
-import { PhotoResponseDto } from '../photos/dto/photo-response.dto';
-import { AddBatchDynamicPhotosDto } from '../photos/dto/add-batch-dynamic-photos.dto'; // Import Batch DTOs
-import { AddBatchFixedPhotosDto } from '../photos/dto/add-batch-fixed-photos.dto';
-import { AddBatchDocumentPhotosDto } from '../photos/dto/add-batch-document-photos.dto';
-// --- Import Guards and Decorators for future use ---
->>>>>>> 52f123c5
 // import { JwtAuthGuard } from '../auth/guards/jwt-auth.guard';
 // import { RolesGuard } from '../auth/guards/roles.guard';
 // import { Roles } from '../auth/decorators/roles.decorator';
@@ -108,9 +75,6 @@
     callback(null, `${safeOriginalName}-${uniqueSuffix}${extension}`);
   },
 });
-
-<<<<<<< HEAD
-=======
 /**
  * Multer disk storage configuration for uploaded PDF reports during archiving.
  * Saves files to PDF_ARCHIVE_PATH with temporary names initially.
@@ -124,21 +88,15 @@
     callback(null, `temp-pdf-${uniqueSuffix}${extension}`); // Temporary name
   },
 });
-
->>>>>>> 52f123c5
 /**
  * Multer file filter to allow only common image file types.
  */
-<<<<<<< HEAD
 const imageFileFilter = (
   req: Request,
   file: Express.Multer.File,
   callback: (error: Error | null, acceptFile: boolean) => void,
 ) => {
   // Check the file's mimetype against allowed image types
-=======
-const imageFileFilter = (req, file, callback) => {
->>>>>>> 52f123c5
   if (!file.mimetype.match(/^image\/(jpg|jpeg|png|gif)$/)) {
     return callback(
       new BadRequestException(
@@ -149,24 +107,6 @@
   }
   callback(null, true);
 };
-
-<<<<<<< HEAD
-// --------------------------------------------------------------------
-=======
-/**
- * Multer file filter to allow only PDF files.
- */
-const pdfFileFilter = (req, file, callback) => {
-  if (file.mimetype !== 'application/pdf') {
-    return callback(
-      new BadRequestException('Only PDF files are allowed!'),
-      false,
-    );
-  }
-  callback(null, true);
-};
-// ---------------------------------
->>>>>>> 52f123c5
 
 /**
  * Controller managing all HTTP requests related to vehicle inspections.
@@ -423,7 +363,6 @@
     this.logger.log(
       `[PUT /inspections/${inspectionId}/photos/${photoId}] Request received by user ${dummyUserId}`,
     );
-<<<<<<< HEAD
     this.logger.debug('Update DTO:', updatePhotoDto);
     this.logger.debug('New file:', newFile?.filename);
 
@@ -433,18 +372,11 @@
 
     // Panggil service update
     // eslint-disable-next-line @typescript-eslint/no-unsafe-assignment
-=======
->>>>>>> 52f123c5
     const updatedPhoto = await this.photosService.updatePhoto(
       inspectionId,
       photoId,
       updatePhotoDto,
-<<<<<<< HEAD
       fileToPass /*, userId*/,
-=======
-      newFile,
-      dummyUserId,
->>>>>>> 52f123c5
     );
     return new PhotoResponseDto(updatedPhoto);
   }
@@ -564,20 +496,13 @@
   }
 
   /**
-<<<<<<< HEAD
    * Initiates the archiving process for an approved inspection.
    * Initiates the archiving process for an approved inspection by fetching a URL and converting it to PDF.
    * Expects a JSON body with a 'url' field.
    * Uses PUT as it replaces/sets the archive-related data.
-=======
-   * [PUT /inspections/:id/archive]
-   * Processes an inspection for archiving (upload PDF, simulate blockchain).
-   * Requires Reviewer/Admin role. Expects multipart/form-data with 'pdfFile'.
->>>>>>> 52f123c5
    */
   @Put(':id/archive')
   @HttpCode(HttpStatus.OK)
-<<<<<<< HEAD
   @ApiOperation({
     summary:
       'Archive an approved inspection by providing a URL to convert to PDF',
@@ -603,22 +528,10 @@
   @ApiResponse({ status: 404, description: 'Inspection not found.' })
   // @UseGuards(JwtAuthGuard, RolesGuard) // Add guards later
   // @Roles(Role.ADMIN, Role.REVIEWER)    // Define allowed roles later
-=======
-  @UseInterceptors(
-    FileInterceptor('pdfFile', {
-      storage: pdfStorageConfig,
-      fileFilter: pdfFileFilter,
-    }),
-  )
-  // @UseGuards(JwtAuthGuard, RolesGuard)
-  // @Roles(Role.ADMIN, Role.REVIEWER)
-  // @ApiOperation(...) @ApiConsumes(...) @ApiParam(...) @ApiBody(...) @ApiResponse(...)
->>>>>>> 52f123c5
   async processToArchive(
     @Param('id') id: string,
     // @GetUser('id') userId: string,
   ): Promise<InspectionResponseDto> {
-<<<<<<< HEAD
     // --- Dummy User ID (yg melakukan aksi) ---
     const dummyUserId = '23ec1675-c4f0-4ac2-9dbf-8072af0c977b';
     this.logger.warn(`Using DUMMY user ID for archive action: ${dummyUserId}`);
@@ -629,20 +542,6 @@
       dummyUserId,
     );
     return new InspectionResponseDto(inspection);
-=======
-    this.logger.log(
-      `[PUT /inspections/${id}/archive] Received PDF: ${pdfFile?.originalname}`,
-    );
-    if (!pdfFile) throw new BadRequestException('PDF file is required.');
-    const dummyUserId = 'ARCHIVER_USER_ID'; // Temporary
-    this.logger.warn(`Using DUMMY user ID for archive action: ${dummyUserId}`);
-    const finalInspection = await this.inspectionsService.processToArchive(
-      id,
-      pdfFile,
-      dummyUserId,
-    );
-    return new InspectionResponseDto(finalInspection);
->>>>>>> 52f123c5
   }
 
   /**
@@ -662,10 +561,7 @@
     this.logger.warn(
       `Using DUMMY user ID for deactivate action: ${dummyUserId}`,
     );
-<<<<<<< HEAD
     // --------------------
-=======
->>>>>>> 52f123c5
     const inspection = await this.inspectionsService.deactivateArchive(
       id,
       dummyUserId,
@@ -688,10 +584,7 @@
   ): Promise<InspectionResponseDto> {
     const dummyUserId = 'ACTIVATOR_USER_ID'; // Temporary
     this.logger.warn(`Using DUMMY user ID for activate action: ${dummyUserId}`);
-<<<<<<< HEAD
     // --------------------
-=======
->>>>>>> 52f123c5
     const inspection = await this.inspectionsService.activateArchive(
       id,
       dummyUserId,
