/**
 * @fileoverview Controller responsible for handling HTTP requests related to inspections.
 * Provides endpoints for creating inspection data, adding photos (single or batch per type),
 * retrieving all/single inspections, updating photos, deleting photos,
 * and managing inspection status lifecycle (approve, reject, archive, deactivate, activate).
 * Authentication/Authorization guards are commented out for initial development/testing.
 */

import {
  Controller,
  Get,
  Post,
  Put,
  Patch,
  Delete,
  Body,
  Param,
  ParseUUIDPipe,
  UseInterceptors,
  UploadedFiles,
  UploadedFile,
  Logger,
  BadRequestException,
  NotFoundException,
  HttpCode,
  HttpStatus,
  Query,
} from '@nestjs/common';
import { InspectionsService } from './inspections.service';
import { CreateInspectionDto } from './dto/create-inspection.dto';
import { UpdateInspectionDto } from './dto/update-inspection.dto';
import { InspectionResponseDto } from './dto/inspection-response.dto';
import {
  FileFieldsInterceptor,
  FileInterceptor,
  FilesInterceptor,
} from '@nestjs/platform-express'; // Import all relevant interceptors
import {
  ApiTags,
  ApiOperation,
  ApiResponse,
  ApiConsumes,
  ApiBody,
  ApiParam,
} from '@nestjs/swagger'; // Keep for future use
import { diskStorage } from 'multer';
import { extname } from 'path';
import { Inspection, Role } from '@prisma/client'; // Import Role if used in @Roles later
import { PhotosService } from '../photos/photos.service'; // Import PhotosService
import { AddFixedPhotoDto } from '../photos/dto/add-fixed-photo.dto';
import { AddDynamicPhotoDto } from '../photos/dto/add-dynamic-photo.dto';
import { AddDocumentPhotoDto } from '../photos/dto/add-document-photo.dto';
import { UpdatePhotoDto } from '../photos/dto/update-photo.dto';
import { PhotoResponseDto } from '../photos/dto/photo-response.dto';
import { AddBatchDynamicPhotosDto } from '../photos/dto/add-batch-dynamic-photos.dto'; // Import Batch DTOs
import { AddBatchFixedPhotosDto } from '../photos/dto/add-batch-fixed-photos.dto';
import { AddBatchDocumentPhotosDto } from '../photos/dto/add-batch-document-photos.dto';
// --- Import Guards and Decorators for future use ---
// import { JwtAuthGuard } from '../auth/guards/jwt-auth.guard';
// import { RolesGuard } from '../auth/guards/roles.guard';
// import { Roles } from '../auth/decorators/roles.decorator';
// import { GetUser } from '../auth/decorators/get-user.decorator';
// import { AuthenticatedRequest } from '../auth/interfaces/authenticated-request.interface'; // Define or import this

// --- Multer Configuration ---
const MAX_PHOTOS_PER_REQUEST = 10; // Max files per batch upload request
const UPLOAD_PATH = './uploads/inspection-photos';
const PDF_ARCHIVE_PATH = './pdfarchived';

/**
 * Multer disk storage configuration for uploaded inspection photos.
 * Saves files to the UPLOAD_PATH with unique filenames.
 */
const photoStorageConfig = diskStorage({
  destination: UPLOAD_PATH,
  filename: (req, file, callback) => {
    const uniqueSuffix = Date.now() + '-' + Math.round(Math.random() * 1e9);
    const extension = extname(file.originalname);
    const safeOriginalName = file.originalname
      .split('.')[0]
      .replace(/[^a-z0-9]/gi, '-')
      .toLowerCase();
    callback(null, `${safeOriginalName}-${uniqueSuffix}${extension}`);
  },
});

/**
 * Multer disk storage configuration for uploaded PDF reports during archiving.
 * Saves files to PDF_ARCHIVE_PATH with temporary names initially.
 * The service might rename them later using the inspection ID.
 */
const pdfStorageConfig = diskStorage({
  destination: PDF_ARCHIVE_PATH,
  filename: (req, file, callback) => {
    const uniqueSuffix = Date.now() + '-' + Math.round(Math.random() * 1e9);
    const extension = extname(file.originalname);
    callback(null, `temp-pdf-${uniqueSuffix}${extension}`); // Temporary name
  },
});

/**
 * Multer file filter to allow only common image file types.
 */
const imageFileFilter = (req, file, callback) => {
  if (!file.mimetype.match(/^image\/(jpg|jpeg|png|gif)$/)) {
    return callback(
      new BadRequestException(
        'Only image files (jpg, jpeg, png, gif) are allowed!',
      ),
      false,
    );
  }
  callback(null, true);
};

/**
 * Multer file filter to allow only PDF files.
 */
const pdfFileFilter = (req, file, callback) => {
  if (file.mimetype !== 'application/pdf') {
    return callback(
      new BadRequestException('Only PDF files are allowed!'),
      false,
    );
  }
  callback(null, true);
};
// ---------------------------------

/**
 * Controller managing all HTTP requests related to vehicle inspections.
 * Base route: /api/v1/inspections
 */
@ApiTags('Inspection Data') // For Swagger/Scalar documentation grouping
@Controller('inspections')
export class InspectionsController {
  // Logger instance specific to this controller
  private readonly logger = new Logger(InspectionsController.name);

  /**
   * Injects required services via NestJS Dependency Injection.
   * @param {InspectionsService} inspectionsService - Service for core inspection logic.
   * @param {PhotosService} photosService - Service specifically for handling photo operations.
   */
  constructor(
    private readonly inspectionsService: InspectionsService,
    private readonly photosService: PhotosService,
  ) {}

  /**
   * [POST /inspections]
   * Creates the initial inspection record containing text and JSON data.
   * This is the first step before uploading photos or archiving.
   * Expects 'application/json' content type.
   * @param {CreateInspectionDto} createInspectionDto - DTO containing the initial inspection data.
   * @returns {Promise<InspectionResponseDto>} The newly created inspection record summary.
   */
  @Post()
  @HttpCode(HttpStatus.CREATED)
  // @UseGuards(JwtAuthGuard, RolesGuard) // Apply guards later
  // @Roles(Role.ADMIN, Role.REVIEWER, Role.INSPECTOR) // Define allowed roles later
  // @ApiOperation(...) // Add Swagger details later
  // @ApiBody({ type: CreateInspectionDto })
  // @ApiResponse({ status: 201, type: InspectionResponseDto })
  async create(
    @Body() createInspectionDto: CreateInspectionDto,
    // @GetUser('id') userId: string, // Get authenticated user ID later
  ): Promise<InspectionResponseDto> {
<<<<<<< HEAD
    const dummySubmitterId = '23ec1675-c4f0-4ac2-9dbf-8072af0c977b'; // Temporary placeholder
=======
    const dummySubmitterId = '00000000-0000-0000-0000-000000000000'; // Temporary placeholder
>>>>>>> b9e66e0d
    this.logger.warn(
      `Using DUMMY submitter ID: ${dummySubmitterId} for POST /inspections`,
    );
    const newInspection = await this.inspectionsService.create(
      createInspectionDto,
      dummySubmitterId,
    );
    return new InspectionResponseDto(newInspection);
  }

  /**
   * [PATCH /inspections/:id]
   * Partially updates the text/JSON data fields of an existing inspection.
   * Does not handle photo updates. Expects 'application/json'.
   * @param {string} id - The UUID of the inspection to update.
   * @param {UpdateInspectionDto} updateInspectionDto - DTO containing the fields to update.
   * @returns {Promise<InspectionResponseDto>} The updated inspection record summary.
   */
  @Patch(':id')
  @HttpCode(HttpStatus.OK)
  // @UseGuards(JwtAuthGuard, RolesGuard)
  // @Roles(Role.ADMIN, Role.REVIEWER, Role.INSPECTOR) // Adjust roles as needed
  // @ApiOperation(...)
  // @ApiParam({ name: 'id', type: String, format: 'uuid' })
  // @ApiBody({ type: UpdateInspectionDto })
  // @ApiResponse({ status: 200, type: InspectionResponseDto })
  async update(
<<<<<<< HEAD
    @Param('id') id: string,
=======
    @Param('id', ParseUUIDPipe) id: string,
>>>>>>> b9e66e0d
    @Body() updateInspectionDto: UpdateInspectionDto,
    // @GetUser('id') userId: string, // Get authenticated user ID later
    // @GetUser('role') userRole: Role // Get role later
  ): Promise<InspectionResponseDto> {
    const dummyUserId = 'DUMMY_UPDATER_ID'; // Temporary
    const dummyUserRole = Role.ADMIN; // Temporary
    this.logger.warn(
      `Using DUMMY user context for PATCH /inspections/${id}: User=${dummyUserId}, Role=${dummyUserRole}`,
    );
    const updatedInspection = await this.inspectionsService.update(
      id,
      updateInspectionDto,
      dummyUserId,
      dummyUserRole,
    );
    return new InspectionResponseDto(updatedInspection);
  }

  // --- Photo Batch Upload Endpoints ---

  /**
   * [POST /inspections/:id/photos/fixed-batch]
   * Uploads a batch of FIXED type photos (with predefined labels) for an inspection.
   * Expects 'multipart/form-data' with 'metadata' (JSON string array) and 'photos' (files).
   * @param {string} id - Inspection UUID.
   * @param {AddBatchFixedPhotosDto} addBatchDto - DTO containing the 'metadata' JSON string.
   * @param {Express.Multer.File[]} files - Array of uploaded image files from the 'photos' field.
   * @returns {Promise<PhotoResponseDto[]>} Array of created photo record summaries.
   */
  @Post(':id/photos/fixed')
  @HttpCode(HttpStatus.CREATED)
  @UseInterceptors(
    FilesInterceptor('photos', MAX_PHOTOS_PER_REQUEST, {
      storage: photoStorageConfig,
      fileFilter: imageFileFilter,
    }),
  )
  // @UseGuards(JwtAuthGuard, RolesGuard)
  // @Roles(Role.ADMIN, Role.REVIEWER, Role.INSPECTOR)
  // @ApiOperation(...) @ApiConsumes(...) @ApiParam(...) @ApiBody(...) @ApiResponse(...)
  async addMultipleFixedPhotos(
<<<<<<< HEAD
    @Param('id') id: string,
=======
    @Param('id', ParseUUIDPipe) id: string,
>>>>>>> b9e66e0d
    @Body() addBatchDto: AddBatchFixedPhotosDto,
    @UploadedFiles() files: Array<Express.Multer.File>,
    // @GetUser('id') userId: string, // Get user ID later
  ): Promise<PhotoResponseDto[]> {
    this.logger.log(
      `[POST /inspections/${id}/photos/fixed-batch] Received ${files?.length} files.`,
    );
    if (!files || files.length === 0)
      throw new BadRequestException('No photo files provided.');
    const dummyUserId = 'DUMMY_PHOTO_UPLOADER';
    const newPhotos = await this.photosService.addMultipleFixedPhotos(
      id,
      files,
      addBatchDto.metadata,
      dummyUserId,
    );
    return newPhotos.map((p) => new PhotoResponseDto(p));
  }

  /**
   * [POST /inspections/:id/photos/dynamic-batch]
   * Uploads a batch of DYNAMIC type photos (custom labels, attention flag) for an inspection.
   * Expects 'multipart/form-data' with 'metadata' (JSON string array) and 'photos' (files).
   * @param {string} id - Inspection UUID.
   * @param {AddBatchDynamicPhotosDto} addBatchDto - DTO containing the 'metadata' JSON string.
   * @param {Express.Multer.File[]} files - Array of uploaded image files from the 'photos' field.
   * @returns {Promise<PhotoResponseDto[]>} Array of created photo record summaries.
   */
  @Post(':id/photos/dynamic')
  @HttpCode(HttpStatus.CREATED)
  @UseInterceptors(
    FilesInterceptor('photos', MAX_PHOTOS_PER_REQUEST, {
      storage: photoStorageConfig,
      fileFilter: imageFileFilter,
    }),
  )
  // @UseGuards(JwtAuthGuard, RolesGuard)
  // @Roles(Role.ADMIN, Role.REVIEWER, Role.INSPECTOR)
  // @ApiOperation(...) @ApiConsumes(...) @ApiParam(...) @ApiBody(...) @ApiResponse(...)
  async addMultipleDynamicPhotos(
<<<<<<< HEAD
    @Param('id') id: string,
=======
    @Param('id', ParseUUIDPipe) id: string,
>>>>>>> b9e66e0d
    @Body() addBatchDto: AddBatchDynamicPhotosDto,
    @UploadedFiles() files: Array<Express.Multer.File>,
    // @GetUser('id') userId: string,
  ): Promise<PhotoResponseDto[]> {
    this.logger.log(
      `[POST /inspections/${id}/photos/dynamic-batch] Received ${files?.length} files.`,
    );
    if (!files || files.length === 0)
      throw new BadRequestException('No photo files provided.');
    const dummyUserId = 'DUMMY_PHOTO_UPLOADER';
    const newPhotos = await this.photosService.addMultipleDynamicPhotos(
      id,
      files,
      addBatchDto.metadata,
      dummyUserId,
    );
    return newPhotos.map((p) => new PhotoResponseDto(p));
  }

  /**
   * [POST /inspections/:id/photos/document-batch]
   * Uploads a batch of DOCUMENT type photos (custom labels) for an inspection.
   * Expects 'multipart/form-data' with 'metadata' (JSON string array) and 'photos' (files).
   * @param {string} id - Inspection UUID.
   * @param {AddBatchDocumentPhotosDto} addBatchDto - DTO containing the 'metadata' JSON string.
   * @param {Express.Multer.File[]} files - Array of uploaded image files from the 'photos' field.
   * @returns {Promise<PhotoResponseDto[]>} Array of created photo record summaries.
   */
  @Post(':id/photos/document')
  @HttpCode(HttpStatus.CREATED)
  @UseInterceptors(
    FilesInterceptor('photos', MAX_PHOTOS_PER_REQUEST, {
      storage: photoStorageConfig,
      fileFilter: imageFileFilter,
    }),
  )
  // @UseGuards(JwtAuthGuard, RolesGuard)
  // @Roles(Role.ADMIN, Role.REVIEWER, Role.INSPECTOR)
  // @ApiOperation(...) @ApiConsumes(...) @ApiParam(...) @ApiBody(...) @ApiResponse(...)
  async addMultipleDocumentPhotos(
<<<<<<< HEAD
    @Param('id') id: string,
=======
    @Param('id', ParseUUIDPipe) id: string,
>>>>>>> b9e66e0d
    @Body() addBatchDto: AddBatchDocumentPhotosDto,
    @UploadedFiles() files: Array<Express.Multer.File>,
    // @GetUser('id') userId: string,
  ): Promise<PhotoResponseDto[]> {
    this.logger.log(
      `[POST /inspections/${id}/photos/document-batch] Received ${files?.length} files.`,
    );
    if (!files || files.length === 0)
      throw new BadRequestException('No photo files provided.');
    const dummyUserId = 'DUMMY_PHOTO_UPLOADER';
    const newPhotos = await this.photosService.addMultipleDocumentPhotos(
      id,
      files,
      addBatchDto.metadata,
      dummyUserId,
    );
    return newPhotos.map((p) => new PhotoResponseDto(p));
  }

  // --- Photo Management Endpoints ---

  /**
   * [GET /inspections/:id/photos]
   * Retrieves all photo records associated with a specific inspection.
   */
  @Get(':id/photos')
  // @UseGuards(JwtAuthGuard) // Consider if this needs auth
  // @ApiOperation(...) @ApiParam(...) @ApiResponse(...)
  async getPhotosForInspection(
    @Param('id') id: string,
  ): Promise<PhotoResponseDto[]> {
    this.logger.log(`[GET /inspections/${id}/photos] Request received`);
    const photos = await this.photosService.findForInspection(id);
    return photos.map((p) => new PhotoResponseDto(p));
  }

  /**
   * [PUT /inspections/:id/photos/:photoId]
   * Updates a specific photo's metadata and/or replaces its file.
   * Expects 'multipart/form-data'. File and metadata fields are optional.
   */
  @Put(':id/photos/:photoId')
  @HttpCode(HttpStatus.OK)
  @UseInterceptors(
    FileInterceptor('photo', {
      storage: photoStorageConfig,
      fileFilter: imageFileFilter,
    }),
  ) // Handle single optional file
  // @UseGuards(JwtAuthGuard, RolesGuard)
  // @Roles(Role.ADMIN, Role.REVIEWER, Role.INSPECTOR) // Define who can update
  // @ApiOperation(...) @ApiConsumes(...) @ApiParam(...) @ApiBody(...) @ApiResponse(...)
  async updatePhoto(
    @Param('id') inspectionId: string,
    @Param('photoId', ParseUUIDPipe) photoId: string,
    @Body() updatePhotoDto: UpdatePhotoDto, // Contains optional label/needAttention
    @UploadedFile() newFile?: Express.Multer.File, // Optional new file
    // @GetUser('id') userId: string,
  ): Promise<PhotoResponseDto> {
    const dummyUserId = 'DUMMY_PHOTO_UPDATER';
    this.logger.log(
      `[PUT /inspections/${inspectionId}/photos/${photoId}] Request received by user ${dummyUserId}`,
    );
    const updatedPhoto = await this.photosService.updatePhoto(
      inspectionId,
      photoId,
      updatePhotoDto,
      newFile,
      dummyUserId,
    );
    return new PhotoResponseDto(updatedPhoto);
  }

  /**
   * [DELETE /inspections/:id/photos/:photoId]
   * Deletes a specific photo record and its associated file (if stored locally).
   */
  @Delete(':id/photos/:photoId')
  @HttpCode(HttpStatus.NO_CONTENT) // Standard for successful DELETE with no body
  // @UseGuards(JwtAuthGuard, RolesGuard)
  // @Roles(Role.ADMIN, Role.REVIEWER, Role.INSPECTOR) // Define who can delete
  // @ApiOperation(...) @ApiParam(...) @ApiResponse(...)
  async deletePhoto(
    @Param('id', ParseUUIDPipe) inspectionId: string, // Included for path consistency, might not be needed by service
    @Param('photoId', ParseUUIDPipe) photoId: string,
    // @GetUser('id') userId: string,
  ): Promise<void> {
    const dummyUserId = 'DUMMY_PHOTO_DELETER';
    this.logger.log(
      `[DELETE /inspections/${inspectionId}/photos/${photoId}] Request received by user ${dummyUserId}`,
    );
    await this.photosService.deletePhoto(photoId, dummyUserId);
    // No return body for 204
  }

  // --- Inspection Retrieval Endpoints ---

  /**
   * [GET /inspections]
   * Retrieves all inspection records, potentially filtered by role (passed via query).
   */
  @Get()
  // @UseGuards(JwtAuthGuard) // Add later if needed
  // @ApiOperation(...) @ApiResponse(...)
  async findAll(
    @Query('role') userRole?: Role /*, @GetUser('role') realUserRole: Role */,
  ): Promise<InspectionResponseDto[]> {
    const roleToFilter = userRole || Role.ADMIN; // Temporary filter logic
    this.logger.warn(
      `[GET /inspections] Applying filter for DUMMY role: ${roleToFilter}`,
    );
    const inspections = await this.inspectionsService.findAll(roleToFilter);
    return inspections.map(
      (inspection) => new InspectionResponseDto(inspection),
    );
  }

  /**
   * [GET /inspections/:id]
   * Retrieves a specific inspection by ID, applying role-based visibility rules.
   */
  @Get(':id')
  // @UseGuards(JwtAuthGuard) // Add later if needed
  // @ApiOperation(...) @ApiParam(...) @ApiResponse(...)
  async findOne(
<<<<<<< HEAD
    @Param('id') id: string,
=======
    @Param('id', ParseUUIDPipe) id: string,
>>>>>>> b9e66e0d
    @Query('role') userRole?: Role, // Temporary filter logic
    // @GetUser('role') realUserRole: Role // Get role later
  ): Promise<InspectionResponseDto> {
    const roleToFilter = userRole || Role.ADMIN; // Temporary filter logic
    this.logger.warn(
      `[GET /inspections/${id}] Applying filter for DUMMY role: ${roleToFilter}`,
    );
    const inspection = await this.inspectionsService.findOne(id, roleToFilter);
    return new InspectionResponseDto(inspection);
  }

  // --- Status Management Endpoints ---

  /**
   * [PATCH /inspections/:id/approve]
   * Approves a submitted inspection. Requires Reviewer/Admin role (to be enforced later).
   */
  @Patch(':id/approve')
  @HttpCode(HttpStatus.OK)
  // @UseGuards(JwtAuthGuard, RolesGuard)
  // @Roles(Role.ADMIN, Role.REVIEWER)
  // @ApiOperation(...) @ApiParam(...) @ApiResponse(...)
  async approveInspection(
<<<<<<< HEAD
    @Param('id') id: string,
=======
    @Param('id', ParseUUIDPipe) id: string,
>>>>>>> b9e66e0d
    // @GetUser('id') reviewerId: string,
  ): Promise<InspectionResponseDto> {
    const dummyReviewerId = '11111111-1111-1111-1111-111111111111'; // Temporary
    this.logger.warn(
      `Using DUMMY reviewer ID: ${dummyReviewerId} for PATCH /approve`,
    );
    const inspection = await this.inspectionsService.approveInspection(
      id,
      dummyReviewerId,
    );
    return new InspectionResponseDto(inspection);
  }

  /**
   * [PATCH /inspections/:id/reject]
   * Rejects a submitted inspection. Requires Reviewer/Admin role.
   */
  @Patch(':id/reject')
  @HttpCode(HttpStatus.OK)
  // @UseGuards(JwtAuthGuard, RolesGuard)
  // @Roles(Role.ADMIN, Role.REVIEWER)
  // @ApiOperation(...) @ApiParam(...) @ApiResponse(...)
  async rejectInspection(
<<<<<<< HEAD
    @Param('id') id: string,
=======
    @Param('id', ParseUUIDPipe) id: string,
>>>>>>> b9e66e0d
    // @GetUser('id') reviewerId: string,
  ): Promise<InspectionResponseDto> {
    const dummyReviewerId = '11111111-1111-1111-1111-111111111111'; // Temporary
    this.logger.warn(
      `Using DUMMY reviewer ID: ${dummyReviewerId} for PATCH /reject`,
    );
    const inspection = await this.inspectionsService.rejectInspection(
      id,
      dummyReviewerId,
    );
    return new InspectionResponseDto(inspection);
  }

  /**
   * [PUT /inspections/:id/archive]
   * Processes an inspection for archiving (upload PDF, simulate blockchain).
   * Requires Reviewer/Admin role. Expects multipart/form-data with 'pdfFile'.
   */
  @Put(':id/archive')
  @HttpCode(HttpStatus.OK)
  @UseInterceptors(
    FileInterceptor('pdfFile', {
      storage: pdfStorageConfig,
      fileFilter: pdfFileFilter,
    }),
  )
  // @UseGuards(JwtAuthGuard, RolesGuard)
  // @Roles(Role.ADMIN, Role.REVIEWER)
  // @ApiOperation(...) @ApiConsumes(...) @ApiParam(...) @ApiBody(...) @ApiResponse(...)
  async processToArchive(
<<<<<<< HEAD
    @Param('id') id: string,
=======
    @Param('id', ParseUUIDPipe) id: string,
>>>>>>> b9e66e0d
    @UploadedFile() pdfFile: Express.Multer.File,
    // @GetUser('id') userId: string,
  ): Promise<InspectionResponseDto> {
    this.logger.log(
      `[PUT /inspections/${id}/archive] Received PDF: ${pdfFile?.originalname}`,
    );
    if (!pdfFile) throw new BadRequestException('PDF file is required.');
    const dummyUserId = 'ARCHIVER_USER_ID'; // Temporary
    this.logger.warn(`Using DUMMY user ID for archive action: ${dummyUserId}`);
    const finalInspection = await this.inspectionsService.processToArchive(
      id,
      pdfFile,
      dummyUserId,
    );
    return new InspectionResponseDto(finalInspection);
  }

  /**
   * [PATCH /inspections/:id/deactivate]
   * Deactivates an archived inspection. Requires Admin role.
   */
  @Patch(':id/deactivate')
  @HttpCode(HttpStatus.OK)
  // @UseGuards(JwtAuthGuard, RolesGuard)
  // @Roles(Role.ADMIN)
  // @ApiOperation(...) @ApiParam(...) @ApiResponse(...)
  async deactivateArchive(
<<<<<<< HEAD
    @Param('id') id: string,
=======
    @Param('id', ParseUUIDPipe) id: string,
>>>>>>> b9e66e0d
    // @GetUser('id') userId: string,
  ): Promise<InspectionResponseDto> {
    const dummyUserId = 'DEACTIVATOR_USER_ID'; // Temporary
    this.logger.warn(
      `Using DUMMY user ID for deactivate action: ${dummyUserId}`,
    );
    const inspection = await this.inspectionsService.deactivateArchive(
      id,
      dummyUserId,
    );
    return new InspectionResponseDto(inspection);
  }

  /**
   * [PATCH /inspections/:id/activate]
   * Reactivates a deactivated inspection. Requires Admin role.
   */
  @Patch(':id/activate')
  @HttpCode(HttpStatus.OK)
  // @UseGuards(JwtAuthGuard, RolesGuard)
  // @Roles(Role.ADMIN)
  // @ApiOperation(...) @ApiParam(...) @ApiResponse(...)
  async activateArchive(
<<<<<<< HEAD
    @Param('id') id: string,
=======
    @Param('id', ParseUUIDPipe) id: string,
>>>>>>> b9e66e0d
    // @GetUser('id') userId: string,
  ): Promise<InspectionResponseDto> {
    const dummyUserId = 'ACTIVATOR_USER_ID'; // Temporary
    this.logger.warn(`Using DUMMY user ID for activate action: ${dummyUserId}`);
    const inspection = await this.inspectionsService.activateArchive(
      id,
      dummyUserId,
    );
    return new InspectionResponseDto(inspection);
  }
} // End Controller<|MERGE_RESOLUTION|>--- conflicted
+++ resolved
@@ -166,11 +166,7 @@
     @Body() createInspectionDto: CreateInspectionDto,
     // @GetUser('id') userId: string, // Get authenticated user ID later
   ): Promise<InspectionResponseDto> {
-<<<<<<< HEAD
     const dummySubmitterId = '23ec1675-c4f0-4ac2-9dbf-8072af0c977b'; // Temporary placeholder
-=======
-    const dummySubmitterId = '00000000-0000-0000-0000-000000000000'; // Temporary placeholder
->>>>>>> b9e66e0d
     this.logger.warn(
       `Using DUMMY submitter ID: ${dummySubmitterId} for POST /inspections`,
     );
@@ -198,11 +194,7 @@
   // @ApiBody({ type: UpdateInspectionDto })
   // @ApiResponse({ status: 200, type: InspectionResponseDto })
   async update(
-<<<<<<< HEAD
-    @Param('id') id: string,
-=======
-    @Param('id', ParseUUIDPipe) id: string,
->>>>>>> b9e66e0d
+    @Param('id') id: string,
     @Body() updateInspectionDto: UpdateInspectionDto,
     // @GetUser('id') userId: string, // Get authenticated user ID later
     // @GetUser('role') userRole: Role // Get role later
@@ -244,11 +236,7 @@
   // @Roles(Role.ADMIN, Role.REVIEWER, Role.INSPECTOR)
   // @ApiOperation(...) @ApiConsumes(...) @ApiParam(...) @ApiBody(...) @ApiResponse(...)
   async addMultipleFixedPhotos(
-<<<<<<< HEAD
-    @Param('id') id: string,
-=======
-    @Param('id', ParseUUIDPipe) id: string,
->>>>>>> b9e66e0d
+    @Param('id') id: string,
     @Body() addBatchDto: AddBatchFixedPhotosDto,
     @UploadedFiles() files: Array<Express.Multer.File>,
     // @GetUser('id') userId: string, // Get user ID later
@@ -289,11 +277,7 @@
   // @Roles(Role.ADMIN, Role.REVIEWER, Role.INSPECTOR)
   // @ApiOperation(...) @ApiConsumes(...) @ApiParam(...) @ApiBody(...) @ApiResponse(...)
   async addMultipleDynamicPhotos(
-<<<<<<< HEAD
-    @Param('id') id: string,
-=======
-    @Param('id', ParseUUIDPipe) id: string,
->>>>>>> b9e66e0d
+    @Param('id') id: string,
     @Body() addBatchDto: AddBatchDynamicPhotosDto,
     @UploadedFiles() files: Array<Express.Multer.File>,
     // @GetUser('id') userId: string,
@@ -334,11 +318,7 @@
   // @Roles(Role.ADMIN, Role.REVIEWER, Role.INSPECTOR)
   // @ApiOperation(...) @ApiConsumes(...) @ApiParam(...) @ApiBody(...) @ApiResponse(...)
   async addMultipleDocumentPhotos(
-<<<<<<< HEAD
-    @Param('id') id: string,
-=======
-    @Param('id', ParseUUIDPipe) id: string,
->>>>>>> b9e66e0d
+    @Param('id') id: string,
     @Body() addBatchDto: AddBatchDocumentPhotosDto,
     @UploadedFiles() files: Array<Express.Multer.File>,
     // @GetUser('id') userId: string,
@@ -464,11 +444,7 @@
   // @UseGuards(JwtAuthGuard) // Add later if needed
   // @ApiOperation(...) @ApiParam(...) @ApiResponse(...)
   async findOne(
-<<<<<<< HEAD
-    @Param('id') id: string,
-=======
-    @Param('id', ParseUUIDPipe) id: string,
->>>>>>> b9e66e0d
+    @Param('id') id: string,
     @Query('role') userRole?: Role, // Temporary filter logic
     // @GetUser('role') realUserRole: Role // Get role later
   ): Promise<InspectionResponseDto> {
@@ -492,11 +468,7 @@
   // @Roles(Role.ADMIN, Role.REVIEWER)
   // @ApiOperation(...) @ApiParam(...) @ApiResponse(...)
   async approveInspection(
-<<<<<<< HEAD
-    @Param('id') id: string,
-=======
-    @Param('id', ParseUUIDPipe) id: string,
->>>>>>> b9e66e0d
+    @Param('id') id: string,
     // @GetUser('id') reviewerId: string,
   ): Promise<InspectionResponseDto> {
     const dummyReviewerId = '11111111-1111-1111-1111-111111111111'; // Temporary
@@ -520,11 +492,7 @@
   // @Roles(Role.ADMIN, Role.REVIEWER)
   // @ApiOperation(...) @ApiParam(...) @ApiResponse(...)
   async rejectInspection(
-<<<<<<< HEAD
-    @Param('id') id: string,
-=======
-    @Param('id', ParseUUIDPipe) id: string,
->>>>>>> b9e66e0d
+    @Param('id') id: string,
     // @GetUser('id') reviewerId: string,
   ): Promise<InspectionResponseDto> {
     const dummyReviewerId = '11111111-1111-1111-1111-111111111111'; // Temporary
@@ -555,11 +523,7 @@
   // @Roles(Role.ADMIN, Role.REVIEWER)
   // @ApiOperation(...) @ApiConsumes(...) @ApiParam(...) @ApiBody(...) @ApiResponse(...)
   async processToArchive(
-<<<<<<< HEAD
-    @Param('id') id: string,
-=======
-    @Param('id', ParseUUIDPipe) id: string,
->>>>>>> b9e66e0d
+    @Param('id') id: string,
     @UploadedFile() pdfFile: Express.Multer.File,
     // @GetUser('id') userId: string,
   ): Promise<InspectionResponseDto> {
@@ -587,11 +551,7 @@
   // @Roles(Role.ADMIN)
   // @ApiOperation(...) @ApiParam(...) @ApiResponse(...)
   async deactivateArchive(
-<<<<<<< HEAD
-    @Param('id') id: string,
-=======
-    @Param('id', ParseUUIDPipe) id: string,
->>>>>>> b9e66e0d
+    @Param('id') id: string,
     // @GetUser('id') userId: string,
   ): Promise<InspectionResponseDto> {
     const dummyUserId = 'DEACTIVATOR_USER_ID'; // Temporary
@@ -615,11 +575,7 @@
   // @Roles(Role.ADMIN)
   // @ApiOperation(...) @ApiParam(...) @ApiResponse(...)
   async activateArchive(
-<<<<<<< HEAD
-    @Param('id') id: string,
-=======
-    @Param('id', ParseUUIDPipe) id: string,
->>>>>>> b9e66e0d
+    @Param('id') id: string,
     // @GetUser('id') userId: string,
   ): Promise<InspectionResponseDto> {
     const dummyUserId = 'ACTIVATOR_USER_ID'; // Temporary
