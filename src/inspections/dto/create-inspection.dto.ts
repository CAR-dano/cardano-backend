--- conflicted
+++ resolved
@@ -6,11 +6,7 @@
  * (parsed from JSON) related to different sections of the inspection form.
  * Minimal validation is applied at this stage. File uploads are handled separately.
  */
-<<<<<<< HEAD
-import { IsString, IsDateString, IsObject } from 'class-validator'; // Keep minimal validators
-=======
 import { IsString, IsDateString, IsObject, IsUUID } from 'class-validator'; // Keep minimal validators
->>>>>>> 1d8d55c6
 import { ApiProperty } from '@nestjs/swagger';
 
 export class CreateInspectionDto {
