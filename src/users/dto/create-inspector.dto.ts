--- conflicted
+++ resolved
@@ -76,22 +76,13 @@
   @IsString()
   walletAddress?: string;
 
-  @ApiProperty({
-<<<<<<< HEAD
+ @ApiProperty({
     description: 'Optional PIN for the inspector (6 digits number)',
-=======
-    description: 'Optional PIN for the inspector (6 digits)',
->>>>>>> 9ed3a769
     example: '123456',
     required: false,
   })
   @IsOptional()
-<<<<<<< HEAD
   @IsNumberString()
   @Length(6, 6, { message: 'PIN must be a 6-digit number' })
-=======
-  @IsString()
-  @MinLength(6)
->>>>>>> 9ed3a769
   pin?: string;
 }