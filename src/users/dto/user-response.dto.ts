--- conflicted
+++ resolved
@@ -19,16 +19,12 @@
    * The user's email address. Can be null if user registered via methods
    * not requiring an email (like wallet login without linking).
    */
-<<<<<<< HEAD
   @ApiProperty({
     example: 'admin@example.com',
     description: 'User email address',
+    nullable: true
   })
   email: string | null;
-=======
-  @ApiProperty({ description: 'User email address', nullable: true })
-  email: string | null; // Based on updated schema 'String?'
->>>>>>> 52f123c5
 
   /**
    * The user's username. Can be null if user registered via methods
